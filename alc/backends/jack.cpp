--- conflicted
+++ resolved
@@ -46,7 +46,7 @@
 
 namespace {
 
-constexpr ALCchar jackDevice[] = "system";
+constexpr ALCchar jackDevice[] = "JACK Default";
 
 
 #ifdef HAVE_DYNLOAD
@@ -153,87 +153,6 @@
 }
 
 
-<<<<<<< HEAD
-static void update_list_devices(std::vector<std::string> &device_list_names, std::vector<std::string> &device_list)
-{
-    device_list_names.clear();
-    device_list.clear();
-    jack_client_t *client{nullptr};
-    jack_status_t status;
-    client = jack_client_open("alsoft", JackNoStartServer, &status, nullptr);
-    if(client == nullptr)
-        throw al::backend_exception{ALC_INVALID_VALUE, "Failed to open client connection: 0x%02x",
-                status};
-    const char **ports{jack_get_ports(client, nullptr, nullptr, JackPortIsPhysical|JackPortIsInput)};
-    for (unsigned i = 0; ports && ports[i] ; i++)
-    {
-        const char* colon = strchr(ports[i], ':');
-        size_t len;
-        if (colon != nullptr)
-        {
-            len = static_cast<size_t>  (colon - ports[i]) + 1;
-        }
-        else
-        {
-            len = strlen(ports[i]);
-        }
-        bool isInList = false;
-        unsigned ii = 0;
-        while (!isInList && ii != device_list_names.size())
-        {
-            isInList = (device_list_names[ii].compare(0, std::string::npos, ports[i], len - 1) == 0);
-            ii++;
-        }
-        if (!isInList)
-        {
-            device_list_names.push_back(std::string(ports[i], len - 1));
-            device_list.push_back(std::string(ports[i], len));
-        }
-    }
-    jack_free(ports);
-    jack_client_close (client);
-
-    char *customDevices = strdup(GetConfigValue(nullptr, "jack", "custom-devices", ""));
-    if (strlen(customDevices) != 0)
-    {
-        char* end = strchr(customDevices, '\0');
-        char *ptr = customDevices;
-        while (ptr != (end + 1))
-        {
-            char *ptrnext = strchr(ptr, ';');
-            if (ptrnext == nullptr)
-            {
-                ptrnext = end;
-            }
-            size_t len = static_cast<size_t>  (ptrnext - ptr);
-            if (len > 0)
-            {
-                std::string device, device_name;
-                const char* deviceptr = strchr(ptr, '=');
-                size_t lenname = static_cast<size_t> (deviceptr - ptr);
-                if (lenname >= len)
-                {
-                    // if there isn't a `=` before the next `;` or the end of custom-devices
-                    device_name.assign(ptr, len);
-                    device.assign(ptr, len);
-                }
-                else if (lenname + 1 != len)
-                {
-                    //if there is something between the `=` and the next `;` or the end of custom-devices
-                    device_name.assign(ptr, lenname);
-                    device.assign(deviceptr + 1, len - lenname - 1);
-                }
-                if (!device_name.empty())
-                {
-                    device_list_names.push_back(device_name);
-                    device_list.push_back(device);
-                }
-            }
-            ptr = ptrnext + 1;
-        }
-    }
-    free(customDevices);
-=======
 struct DeviceEntry {
     std::string mName;
     std::string mPattern;
@@ -282,13 +201,11 @@
         if(nextpos != std::string::npos) ++nextpos;
         strpos = nextpos;
     }
->>>>>>> a4bfba4c
 }
 
 
 struct JackPlayback final : public BackendBase {
-    JackPlayback(ALCdevice *device, std::vector<std::string> *device_list_names, std::vector<std::string> *device_list) noexcept : BackendBase{device},
-            mDevice_list_names(device_list_names), mDevice_list(device_list) {}
+    JackPlayback(ALCdevice *device) noexcept : BackendBase{device} { }
     ~JackPlayback() override;
 
     int process(jack_nframes_t numframes) noexcept;
@@ -307,8 +224,6 @@
 
     jack_client_t *mClient{nullptr};
     std::array<jack_port_t*,MAX_OUTPUT_CHANNELS> mPort{};
-    std::vector<std::string> *mDevice_list_names;
-    std::vector<std::string> *mDevice_list;
 
     std::mutex mMutex;
 
@@ -442,8 +357,6 @@
 
     if(!name)
         name = jackDevice;
-<<<<<<< HEAD
-=======
     else if(strcmp(name, jackDevice) != 0)
     {
         if(PlaybackList.empty())
@@ -456,7 +369,6 @@
             throw al::backend_exception{ALC_INVALID_VALUE, "Device name \"%s\" not found", name};
         mPortPattern = iter->mPattern;
     }
->>>>>>> a4bfba4c
 
     const char *client_name{"alsoft"};
     jack_status_t status;
@@ -541,24 +453,13 @@
     const char *devname{mDevice->DeviceName.c_str()};
     if(ConfigValueBool(devname, "jack", "connect-ports").value_or(true))
     {
-<<<<<<< HEAD
-        unsigned i = 0;
-        std::string device = mDevice->DeviceName;
-        while (i != mDevice_list_names->size())
-=======
         const char **ports{jack_get_ports(mClient, mPortPattern.c_str(), nullptr,
             JackPortIsPhysical|JackPortIsInput)};
         if(ports == nullptr)
->>>>>>> a4bfba4c
-        {
-            if ((*mDevice_list_names)[i] == mDevice->DeviceName)
-            {
-                device = (*mDevice_list)[i];
-                break;
-            }
-            i++;
-        }
-        const char **ports{jack_get_ports(mClient, device.c_str(), nullptr, JackPortIsInput)};
+        {
+            jack_deactivate(mClient);
+            throw al::backend_exception{ALC_INVALID_DEVICE, "No physical playback ports found"};
+        }
         auto connect_port = [this](const jack_port_t *port, const char *pname) -> bool
         {
             if(!port) return false;
@@ -572,15 +473,8 @@
                     pname);
             return true;
         };
-        if(ports == nullptr)
-        {
-            WARN("No playback ports found");
-        }
-        else
-        {
-            std::mismatch(mPort.begin(), mPort.end(), ports, connect_port);
-            jack_free(ports);
-        }
+        std::mismatch(mPort.begin(), mPort.end(), ports, connect_port);
+        jack_free(ports);
     }
 
     /* Reconfigure buffer metrics in case the server changed it since the reset
@@ -675,31 +569,16 @@
 std::string JackBackendFactory::probe(BackendType type)
 {
     std::string outnames;
-<<<<<<< HEAD
-
-    auto list_ports = [&] () -> void {
-        update_list_devices(device_list_names, device_list);
-        for (unsigned i = 0; i != device_list_names.size(); i++)
-        {
-            outnames.append(device_list_names[i].c_str());
-            outnames.append(1, '\0');
-        }
-=======
     auto append_name = [&outnames](const DeviceEntry &entry) -> void
     {
         /* Includes null char. */
         outnames.append(entry.mName.c_str(), entry.mName.length()+1);
->>>>>>> a4bfba4c
     };
     switch(type)
     {
     case BackendType::Playback:
-<<<<<<< HEAD
-        list_ports();
-=======
         EnumerateDevices(PlaybackList);
         std::for_each(PlaybackList.cbegin(), PlaybackList.cend(), append_name);
->>>>>>> a4bfba4c
         break;
     case BackendType::Capture:
         break;
@@ -709,9 +588,8 @@
 
 BackendPtr JackBackendFactory::createBackend(ALCdevice *device, BackendType type)
 {
-    update_list_devices(device_list_names, device_list);
     if(type == BackendType::Playback)
-        return BackendPtr{new JackPlayback{device, &device_list_names, &device_list}};
+        return BackendPtr{new JackPlayback{device}};
     return nullptr;
 }
 

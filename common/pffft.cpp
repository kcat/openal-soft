--- conflicted
+++ resolved
@@ -137,12 +137,8 @@
     x3 = vec_mergel(y1, y3);
 }
 
-<<<<<<< HEAD
-#define VSWAPHL(a,b) vec_perm(a,b, (vector unsigned char){16,17,18,19,20,21,22,23,8,9,10,11,12,13,14,15})
-=======
 force_inline v4sf vswaphl(v4sf a, v4sf b) noexcept
-{ return vec_perm(a,b, (vector unsigned char)(16,17,18,19,20,21,22,23,8,9,10,11,12,13,14,15)); }
->>>>>>> 379d9cfb
+{ return vec_perm(a,b, (vector unsigned char){16,17,18,19,20,21,22,23,8,9,10,11,12,13,14,15}); }
 
 /*
  * SSE1 support macros

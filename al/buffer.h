#ifndef AL_BUFFER_H
#define AL_BUFFER_H

#include <atomic>

#include "AL/al.h"

#include "albyte.h"
#include "almalloc.h"
#include "atomic.h"
#include "inprogext.h"
#include "vector.h"


/* User formats */
enum UserFmtType : unsigned char {
    UserFmtUByte,
    UserFmtShort,
    UserFmtFloat,
    UserFmtDouble,
    UserFmtMulaw,
    UserFmtAlaw,
    UserFmtIMA4,
    UserFmtMSADPCM,
};
enum UserFmtChannels : unsigned char {
    UserFmtMono,
    UserFmtStereo,
    UserFmtRear,
    UserFmtQuad,
    UserFmtX51, /* (WFX order) */
    UserFmtX61, /* (WFX order) */
    UserFmtX71, /* (WFX order) */
    UserFmtBFormat2D, /* WXY */
    UserFmtBFormat3D, /* WXYZ */
};


/* Storable formats */
enum FmtType : unsigned char {
    FmtUByte  = UserFmtUByte,
    FmtShort  = UserFmtShort,
    FmtFloat  = UserFmtFloat,
    FmtDouble = UserFmtDouble,
    FmtMulaw  = UserFmtMulaw,
    FmtAlaw   = UserFmtAlaw,
};
enum FmtChannels : unsigned char {
    FmtMono   = UserFmtMono,
    FmtStereo = UserFmtStereo,
    FmtRear   = UserFmtRear,
    FmtQuad   = UserFmtQuad,
    FmtX51    = UserFmtX51,
    FmtX61    = UserFmtX61,
    FmtX71    = UserFmtX71,
    FmtBFormat2D = UserFmtBFormat2D,
    FmtBFormat3D = UserFmtBFormat3D,
};
#define MAX_INPUT_CHANNELS  (8)


ALuint BytesFromFmt(FmtType type) noexcept;
ALuint ChannelsFromFmt(FmtChannels chans) noexcept;

struct ALbuffer {
    al::vector<al::byte,16> mData;

    ALuint Frequency{0u};
    ALbitfieldSOFT Access{0u};
    ALuint SampleLen{0u};

    FmtChannels mFmtChannels{};
    FmtType     mFmtType{};

    UserFmtType OriginalType{};
    ALuint OriginalSize{0};
    ALuint OriginalAlign{0};

    ALenum AmbiLayout{AL_FUMA_SOFT};
    ALenum AmbiScaling{AL_FUMA_SOFT};

    ALuint LoopStart{0u};
    ALuint LoopEnd{0u};

    ALuint UnpackAlign{0};
    ALuint PackAlign{0};

    ALbitfieldSOFT MappedAccess{0u};
    ALsizei MappedOffset{0};
    ALsizei MappedSize{0};

    /* Number of times buffer was attached to a source (deletion can only occur when 0) */
    RefCount ref{0u};

    /* Self ID */
    ALuint id{0};

<<<<<<< HEAD
	//for callback
	LPALBUFFERCALLBACKFUNC callback{ nullptr };
	void* usr_ptr{ nullptr };
=======
    inline ALuint bytesFromFmt() const noexcept { return BytesFromFmt(mFmtType); }
    inline ALuint channelsFromFmt() const noexcept { return ChannelsFromFmt(mFmtChannels); }
    inline ALuint frameSizeFromFmt() const noexcept { return channelsFromFmt() * bytesFromFmt(); }
>>>>>>> be89684f
};

#endif<|MERGE_RESOLUTION|>--- conflicted
+++ resolved
@@ -95,15 +95,13 @@
     /* Self ID */
     ALuint id{0};
 
-<<<<<<< HEAD
-	//for callback
-	LPALBUFFERCALLBACKFUNC callback{ nullptr };
-	void* usr_ptr{ nullptr };
-=======
     inline ALuint bytesFromFmt() const noexcept { return BytesFromFmt(mFmtType); }
     inline ALuint channelsFromFmt() const noexcept { return ChannelsFromFmt(mFmtChannels); }
     inline ALuint frameSizeFromFmt() const noexcept { return channelsFromFmt() * bytesFromFmt(); }
->>>>>>> be89684f
+
+    /* for callback */
+    LPALBUFFERCALLBACKFUNC callback{nullptr};
+    void* usr_ptr{nullptr};
 };
 
 #endif